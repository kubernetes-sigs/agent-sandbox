#!/usr/bin/env python3
# Copyright 2025 The Kubernetes Authors.
#
# Licensed under the Apache License, Version 2.0 (the "License");
# you may not use this file except in compliance with the License.
# You may obtain a copy of the License at
#
#     http://www.apache.org/licenses/LICENSE-2.0
#
# Unless required by applicable law or agreed to in writing, software
# distributed under the License is distributed on an "AS IS" BASIS,
# WITHOUT WARRANTIES OR CONDITIONS OF ANY KIND, either express or implied.
# See the License for the specific language governing permissions and
# limitations under the License.

import os
import shutil
import sys
import subprocess

from shared import utils


def main():
    """ invokes e2e tests in kind cluster and outputs a junit report in the ARTIFACTS dir

    The ARTIFACTS environment variable is set by prow.
    """
    repo_root = utils.get_repo_root()

    result = subprocess.run([f"{repo_root}/dev/tools/create-kind-cluster", "e2e-test", "--recreate", "--kubeconfig", f"{repo_root}/bin/KUBECONFIG"])
    if result.returncode != 0:
        return result.returncode
    result = subprocess.run([f"{repo_root}/dev/tools/push-images", "--kind-cluster-name", "e2e-test", "--image-prefix", "kind.local/"])
    if result.returncode != 0:
        return result.returncode
    result = subprocess.run([f"{repo_root}/dev/tools/deploy-to-kube", "--image-prefix", "kind.local/"])
    if result.returncode != 0:
        return result.returncode
<<<<<<< HEAD
    result = subprocess.run([f"{repo_root}/dev/tools/deploy-cloud-provider"])
    if result.returncode != 0:
        return result.returncode
    result = subprocess.run([f"{repo_root}/dev/tools/test-e2e"])
=======
    result = subprocess.run([f"{repo_root}/dev/tools/test-e2e", "--image-prefix", "kind.local/"])
>>>>>>> f735f983

    # Always create junit file whether tests pass or fail
    artifact_dir = os.getenv("ARTIFACTS")
    if artifact_dir:
        shutil.copy(f"{repo_root}/bin/e2e-go-junit.xml", f"{artifact_dir}/junit_go.xml")
        shutil.copy(f"{repo_root}/bin/e2e-python-sdk-junit.xml", f"{artifact_dir}/junit_python_sdk.xml")

    return result.returncode


if __name__ == "__main__":
    sys.exit(main())<|MERGE_RESOLUTION|>--- conflicted
+++ resolved
@@ -37,14 +37,10 @@
     result = subprocess.run([f"{repo_root}/dev/tools/deploy-to-kube", "--image-prefix", "kind.local/"])
     if result.returncode != 0:
         return result.returncode
-<<<<<<< HEAD
     result = subprocess.run([f"{repo_root}/dev/tools/deploy-cloud-provider"])
     if result.returncode != 0:
         return result.returncode
-    result = subprocess.run([f"{repo_root}/dev/tools/test-e2e"])
-=======
     result = subprocess.run([f"{repo_root}/dev/tools/test-e2e", "--image-prefix", "kind.local/"])
->>>>>>> f735f983
 
     # Always create junit file whether tests pass or fail
     artifact_dir = os.getenv("ARTIFACTS")
