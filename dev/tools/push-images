#!/usr/bin/env python3
# Copyright 2025 The Kubernetes Authors.
#
# Licensed under the Apache License, Version 2.0 (the "License");
# you may not use this file except in compliance with the License.
# You may obtain a copy of the License at
#
#     http://www.apache.org/licenses/LICENSE-2.0
#
# Unless required by applicable law or agreed to in writing, software
# distributed under the License is distributed on an "AS IS" BASIS,
# WITHOUT WARRANTIES OR CONDITIONS OF ANY KIND, either express or implied.
# See the License for the specific language governing permissions and
# limitations under the License.

import argparse
import os
import subprocess

from shared import utils


def create_buildx_builder_if_not_exists():
    builder_name = "agent-sandbox-builder"
    try:
        subprocess.run(
            ["docker", "buildx", "inspect", builder_name],
            check=True,
            capture_output=True,
            text=True,
        )
        print(f"buildx builder '{builder_name}' already exists.")
    except subprocess.CalledProcessError:
        print(f"creating buildx builder '{builder_name}'.")
        subprocess.run(
            ["docker", "buildx", "create", "--name", builder_name], check=True
        )
    subprocess.run(["docker", "buildx", "use", builder_name], check=True)


def build_and_push_image_with_docker_buildx(args, service_name, srcdir, dockerfile_path):
    platforms = "linux/amd64,linux/arm64"
    build_cmd = [
        "docker",
        "buildx",
        "build",
        "--progress=plain",
        f"--output=type={args.docker_build_output_type}",
    ]
    if args.docker_build_output_type == "registry":
        build_cmd.append("--platform=" + platforms)
    image_name = utils.get_full_image_name(args, service_name)
    build_cmd.extend(["-t", image_name])
    for tag in args.extra_image_tags:  # additional image tags
        extra_tag = utils.get_full_image_name(args, service_name, tag=tag)
        build_cmd.extend(["-t", extra_tag])
    build_cmd.extend([
        "-f",
        os.path.basename(dockerfile_path),
        ".",
    ])
    subprocess.run(build_cmd, cwd=srcdir, check=True)
    print(f"pushed image {image_name}")


def load_kind_image(cluster_name, service_name, srcdir):
    image_name = utils.get_full_image_name(args, service_name)
    build_cmd = [
        "kind",
        "load",
        "docker-image",
        f"--name={cluster_name}",
        image_name,
    ]

    subprocess.run(build_cmd, cwd=srcdir, check=True)
    print(f"loaded image {image_name} into kind cluster {args.kind_cluster_name}")


def build_and_push_image(args, service_name, srcdir, dockerfile_path):
    build_and_push_image_with_docker_buildx(args, service_name, srcdir, dockerfile_path)
    if args.kind_cluster_name:
        load_kind_image(args.kind_cluster_name, service_name, srcdir)


def main(args):
    """Builds and pushes all discovered Docker images."""
    excluded_dirs = {"dev", "docs", "k8s", "site", "tests"}

    for root, dirs, files in os.walk(".", topdown=True):
        # Exclude directories
        dirs[:] = [d for d in dirs if d not in excluded_dirs]

        if "Dockerfile" in files:
            dockerfile_path = os.path.join(root, "Dockerfile")
            context_dir = root
            service_name = os.path.basename(root)  # same as image name

            if not service_name:
                continue

            if service_name == ".":
                service_name = "agent-sandbox-controller"

            print(f"--- Found Dockerfile at: {dockerfile_path}")
            print(f"--- Service Name: {service_name}")
            print(f"--- Context Dir: {context_dir}")

            print(f"create Docker buildx builder for {service_name}")
            create_buildx_builder_if_not_exists()
            print(f"building image for {service_name}")
            build_and_push_image(args, service_name, context_dir, dockerfile_path)
            # TODO: Handle duplicate service names in different paths

<<<<<<< HEAD
    for example in os.listdir(examples_dir):
        example_dir = os.path.join(examples_dir, example)
        if not os.path.isdir(example_dir):
            continue

        dockerfile_path = os.path.join(example_dir, "Dockerfile")
        if not os.path.isfile(dockerfile_path):
            continue

        service_name = example

        print(f"create Docker buildx builder for {service_name}")
        create_buildx_builder_if_not_exists()
        print(f"building image for {service_name}")
        build_and_push_image(args, service_name, example_dir, "Dockerfile")

def push_images_for_python_sdk(args):
    """Builds and pushes docker images for python sdk."""
    repo_root = os.path.dirname(os.path.dirname(os.path.dirname(os.path.abspath(__file__))))
    python_sdk_dir = os.path.join(repo_root, "clients", "python", "agentic-sandbox-client", "sandbox_router")
    dockerfile_path = os.path.join(python_sdk_dir, "Dockerfile")
    service_name = "sandbox-router"

    print(f"create Docker buildx builder for {service_name}")
    create_buildx_builder_if_not_exists()
    print(f"building image for {service_name}")
    build_and_push_image(args, service_name, python_sdk_dir, dockerfile_path)

def main(args):
    """Builds and pushes docker images."""
    golang.for_each_module(lambda mod_dir: push_image_for_go_mod(args, mod_dir))
    push_images_for_examples(args)
    push_images_for_python_sdk(args)
    # TODO: Handle image building and pushing logic better
    
=======
>>>>>>> 70a5a8f1

if __name__ == "__main__":
    # parse arguments and call
    parser = argparse.ArgumentParser(description="Build and push Docker images")
    parser.add_argument("--image-prefix",
                        dest="image_prefix",
                        help="Prefix for the image name. requires slash at the end if a path",
                        type=str,
                        default=os.getenv("IMAGE_PREFIX"))
    parser.add_argument("--extra-image-tag",
                        dest="extra_image_tags",
                        help="Additional tags to use when publishing images.",
                        type=str,
                        action="append",
                        default=[])
    parser.add_argument("--kind-cluster-name",
                        dest="kind_cluster_name",
                        help="Name of the kind cluster. If set, images will be loaded into the cluster",
                        type=str,
                        default=os.getenv("KIND_CLUSTER_NAME"))
    args = parser.parse_args()

    if args.kind_cluster_name:
        args.docker_build_output_type = "docker"
    else:
        args.docker_build_output_type = "registry"

    main(args)<|MERGE_RESOLUTION|>--- conflicted
+++ resolved
@@ -112,44 +112,6 @@
             build_and_push_image(args, service_name, context_dir, dockerfile_path)
             # TODO: Handle duplicate service names in different paths
 
-<<<<<<< HEAD
-    for example in os.listdir(examples_dir):
-        example_dir = os.path.join(examples_dir, example)
-        if not os.path.isdir(example_dir):
-            continue
-
-        dockerfile_path = os.path.join(example_dir, "Dockerfile")
-        if not os.path.isfile(dockerfile_path):
-            continue
-
-        service_name = example
-
-        print(f"create Docker buildx builder for {service_name}")
-        create_buildx_builder_if_not_exists()
-        print(f"building image for {service_name}")
-        build_and_push_image(args, service_name, example_dir, "Dockerfile")
-
-def push_images_for_python_sdk(args):
-    """Builds and pushes docker images for python sdk."""
-    repo_root = os.path.dirname(os.path.dirname(os.path.dirname(os.path.abspath(__file__))))
-    python_sdk_dir = os.path.join(repo_root, "clients", "python", "agentic-sandbox-client", "sandbox_router")
-    dockerfile_path = os.path.join(python_sdk_dir, "Dockerfile")
-    service_name = "sandbox-router"
-
-    print(f"create Docker buildx builder for {service_name}")
-    create_buildx_builder_if_not_exists()
-    print(f"building image for {service_name}")
-    build_and_push_image(args, service_name, python_sdk_dir, dockerfile_path)
-
-def main(args):
-    """Builds and pushes docker images."""
-    golang.for_each_module(lambda mod_dir: push_image_for_go_mod(args, mod_dir))
-    push_images_for_examples(args)
-    push_images_for_python_sdk(args)
-    # TODO: Handle image building and pushing logic better
-    
-=======
->>>>>>> 70a5a8f1
 
 if __name__ == "__main__":
     # parse arguments and call
