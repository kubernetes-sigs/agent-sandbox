--- conflicted
+++ resolved
@@ -22,15 +22,7 @@
 "Homepage" = "https://github.com/kubernetes-sigs/agent-sandbox"
 "Bug Tracker" = "https://github.com/kubernetes-sigs/agent-sandbox/issues"
 
-<<<<<<< HEAD
-[project.optional-dependencies]
-test = [
-    "pytest",
-    "pytest-asyncio"
-]
-=======
 [tool.setuptools]
 # This line tells setuptools to only include the 'agentic_sandbox'
 # package and to ignore other directories like 'sandbox_router'.
-packages = ["agentic_sandbox"]
->>>>>>> 4c28faba
+packages = ["agentic_sandbox"]