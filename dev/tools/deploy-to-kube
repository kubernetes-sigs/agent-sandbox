#!/usr/bin/env python3
# Copyright 2025 The Kubernetes Authors.
#
# Licensed under the Apache License, Version 2.0 (the "License");
# you may not use this file except in compliance with the License.
# You may obtain a copy of the License at
#
#     http://www.apache.org/licenses/LICENSE-2.0
#
# Unless required by applicable law or agreed to in writing, software
# distributed under the License is distributed on an "AS IS" BASIS,
# WITHOUT WARRANTIES OR CONDITIONS OF ANY KIND, either express or implied.
# See the License for the specific language governing permissions and
# limitations under the License.

import argparse
import io
import os
import subprocess
import yaml

from shared import utils


def find_and_replace_images(doc, service_name, image_prefix, image_tag):
    """Recursively finds and replaces container images in a Kubernetes manifest."""
    def fn(field_path, v):
        if field_path == ".spec.template.spec.containers[].image":
            # We only replace images that look like :latest
            image_and_tag = v.split(":")
            if len(image_and_tag) == 2 and image_and_tag[1] == "latest":
                v2 = f"{image_prefix}{image_and_tag[0]}:{image_tag}"
                print(f"{v}: replaced image with {v2}")
                v = v2
            if v.startswith("ko://"):
                # ko://foo/bar/command-name -> image_prefix + command-name + image_tag
                command_name = v.split("/")[-1]
                v2 = f"{image_prefix}{command_name}:{image_tag}"
                print(f"{v}: replaced image with {v2}")
                v = v2
        return v
    walk_object(doc, fn)


def walk_object(obj, fn, field_path=""):
    """Recursively walks an object, and calls fn with the field_path to allow for value replacement."""
    if isinstance(obj, dict):
        for k, v in obj.items():
            v2 = fn(f"{field_path}.{k}", v)
            obj[k] = v2
            walk_object(v, fn, field_path=f"{field_path}.{k}")
    elif isinstance(obj, list):
        for item in obj:
            walk_object(item, fn, field_path=field_path + "[]")
    elif isinstance(obj, str) or isinstance(obj, int) or isinstance(obj, float) or obj is None:
        pass
    else:
        raise Exception(f"unexpected type: {type(obj)}")


def kubectl_apply_objects(docs, repo_root):
    """Helper to apply a list of k8s objects."""
    if not docs: return
    string_stream = io.StringIO()
    yaml.dump_all(docs, string_stream)
    subprocess.run(["kubectl", "apply", "-f", "-"], cwd=repo_root, check=True, input=string_stream.getvalue(), text=True)


def main(args):
    repo_root = utils.get_repo_root()

    manifests_path = os.path.join(repo_root, "k8s")

    if not os.path.isdir(manifests_path):
        print("k8s directory not found")
        return

    prereq_docs = []
    other_docs = []

    for root, dirs, files in os.walk(manifests_path):
        for filename in files:
            if not (filename.endswith(".yaml") or filename.endswith(".yml")):
                continue

            path = os.path.join(root, filename)
            with open(path, "r") as f:
                # Use safe_load_all for multi-document YAML files
                docs = list(yaml.safe_load_all(f))

            service_name = os.path.basename(root)
            image_prefix = utils.get_image_prefix(args)
            image_tag = utils.get_image_tag()

            # Process each document in the file
            for doc in docs:
                if not doc: continue

                # Rule 1: CRDs need to be applied first
                is_crd = doc.get("kind") == "CustomResourceDefinition"
                if is_crd:
                      prereq_docs.append(doc)
                      continue

                # Rule 2: Namespaces also need to be applied first
                if doc.get("kind") == "Namespace":
                      prereq_docs.append(doc)
                      continue
                
                # Rule 3: Everything else (Deployments, StatefulSets, etc.)
                # If we got here, it's a resource we want to apply.
                find_and_replace_images(doc, service_name, image_prefix, image_tag)
                other_docs.append(doc)

    print(f"Applying {len(prereq_docs)} prerequisite manifests (Namespace, CRDs)...")
    kubectl_apply_objects(prereq_docs, repo_root)

<<<<<<< HEAD
            cmd = ["kubectl", "apply", "-f", "-"]
            subprocess.run(cmd, cwd=repo_root, check=True, input=modified_content, text=True)
    
    if args.gateway:
        print("Setting up cloud-provider-kind for gateway ...")
        cmd = ["go", "install", "sigs.k8s.io/cloud-provider-kind@latest"]
        subprocess.run(cmd, cwd=repo_root, check=True)
        
        # Get current path
        path = os.environ.get('PATH', '')

        # Append the go/bin path
        go_bin = os.path.expanduser('~/go/bin')
        os.environ['PATH'] = f"{path}:{go_bin}"

        print("Starting cloud-provider-kind in the background and enabling the Gateway API controller ...")
        process = subprocess.Popen(
            ["cloud-provider-kind", "--gateway-channel", "standard"],
            stdout=subprocess.DEVNULL, # Silence output so it doesn't clutter terminal
            stderr=subprocess.DEVNULL  # Silence errors
        )
    
        print(f"Process started with PID: {process.pid}")
=======
    print(f"Applying {len(other_docs)} other manifests...")
    kubectl_apply_objects(other_docs, repo_root)
    print("Deployment complete.")

>>>>>>> b34ae9dd

if __name__ == "__main__":
    parser = argparse.ArgumentParser(description="Deploy manifests under k8s/ to Kubernetes cluster")
    parser.add_argument("--image-prefix",
                        dest="image_prefix",
                        help="prefix for the image name. requires slash at the end if a path",
                        type=str,
                        default=os.getenv("IMAGE_PREFIX"))
    parser.add_argument("--gateway",
                        action='store_true',
                        help="Deploy cloud provider kind for gateway support.")
    args = parser.parse_args()
    main(args)<|MERGE_RESOLUTION|>--- conflicted
+++ resolved
@@ -115,36 +115,10 @@
     print(f"Applying {len(prereq_docs)} prerequisite manifests (Namespace, CRDs)...")
     kubectl_apply_objects(prereq_docs, repo_root)
 
-<<<<<<< HEAD
-            cmd = ["kubectl", "apply", "-f", "-"]
-            subprocess.run(cmd, cwd=repo_root, check=True, input=modified_content, text=True)
-    
-    if args.gateway:
-        print("Setting up cloud-provider-kind for gateway ...")
-        cmd = ["go", "install", "sigs.k8s.io/cloud-provider-kind@latest"]
-        subprocess.run(cmd, cwd=repo_root, check=True)
-        
-        # Get current path
-        path = os.environ.get('PATH', '')
-
-        # Append the go/bin path
-        go_bin = os.path.expanduser('~/go/bin')
-        os.environ['PATH'] = f"{path}:{go_bin}"
-
-        print("Starting cloud-provider-kind in the background and enabling the Gateway API controller ...")
-        process = subprocess.Popen(
-            ["cloud-provider-kind", "--gateway-channel", "standard"],
-            stdout=subprocess.DEVNULL, # Silence output so it doesn't clutter terminal
-            stderr=subprocess.DEVNULL  # Silence errors
-        )
-    
-        print(f"Process started with PID: {process.pid}")
-=======
     print(f"Applying {len(other_docs)} other manifests...")
     kubectl_apply_objects(other_docs, repo_root)
     print("Deployment complete.")
 
->>>>>>> b34ae9dd
 
 if __name__ == "__main__":
     parser = argparse.ArgumentParser(description="Deploy manifests under k8s/ to Kubernetes cluster")
@@ -153,8 +127,5 @@
                         help="prefix for the image name. requires slash at the end if a path",
                         type=str,
                         default=os.getenv("IMAGE_PREFIX"))
-    parser.add_argument("--gateway",
-                        action='store_true',
-                        help="Deploy cloud provider kind for gateway support.")
     args = parser.parse_args()
     main(args)