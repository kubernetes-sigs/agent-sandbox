// Copyright 2025 The Kubernetes Authors.
//
// Licensed under the Apache License, Version 2.0 (the "License");
// you may not use this file except in compliance with the License.
// You may obtain a copy of the License at
//
//     http://www.apache.org/licenses/LICENSE-2.0
//
// Unless required by applicable law or agreed to in writing, software
// distributed under the License is distributed on an "AS IS" BASIS,
// WITHOUT WARRANTIES OR CONDITIONS OF ANY KIND, either express or implied.
// See the License for the specific language governing permissions and
// limitations under the License.

package framework

import (
	"bytes"
	"context"
	"fmt"
	"io"
	"os"
	"os/exec"
	"strings"
	"testing"
	"time"

	appsv1 "k8s.io/api/apps/v1"
	corev1 "k8s.io/api/core/v1"
	apiextensionsv1 "k8s.io/apiextensions-apiserver/pkg/apis/apiextensions/v1"
	k8serrors "k8s.io/apimachinery/pkg/api/errors"
	"k8s.io/apimachinery/pkg/types"
<<<<<<< HEAD
	"k8s.io/apimachinery/pkg/util/wait"
	"k8s.io/client-go/rest"
	"k8s.io/klog/v2"
=======
>>>>>>> 02f2ea40
	"sigs.k8s.io/agent-sandbox/test/e2e/framework/predicates"
	"sigs.k8s.io/controller-runtime/pkg/client"
)

const (
	// DefaultTimeout is the default timeout for WaitForObject.
	DefaultTimeout = 60 * time.Second
)

// ClusterClient is an abstraction layer for test cases to interact with the cluster.
type ClusterClient struct {
	*testing.T
	client client.Client
}

// Update an object that already exists on the cluster.
func (cl *ClusterClient) Update(ctx context.Context, obj client.Object) error {
	cl.Helper()
	nn := types.NamespacedName{Name: obj.GetName(), Namespace: obj.GetNamespace()}
	cl.Logf("Updating object %T (%s)", obj, nn.String())
	if err := cl.client.Update(ctx, obj); err != nil {
		return fmt.Errorf("update %T (%s): %w", obj, nn.String(), err)
	}
	return nil
}

// CreateWithCleanup creates the specified object and cleans up the object after
// the test completes.
func (cl *ClusterClient) CreateWithCleanup(ctx context.Context, obj client.Object) error {
	cl.Helper()
	nn := types.NamespacedName{Name: obj.GetName(), Namespace: obj.GetNamespace()}
	cl.Logf("Creating object %T (%s)", obj, nn.String())
	if err := cl.client.Create(ctx, obj); err != nil {
		return fmt.Errorf("CreateWithCleanup %T (%s): %w", obj, nn.String(), err)
	}
	cl.Cleanup(func() {
		cl.Helper()
		cl.Logf("Deleting object %T (%s)", obj, nn.String())
		// Use context.Background because test context is done during cleanup
		if err := cl.client.Delete(context.Background(), obj); err != nil && !k8serrors.IsNotFound(err) {
			cl.Errorf("CreateWithCleanup %T (%s): %s", obj, nn.String(), err)
		}
		if err := cl.WaitForObjectNotFound(context.Background(), obj); err != nil {
			cl.Errorf("CreateWithCleanup %T (%s): %s", obj, nn.String(), err)
		}
	})
	return nil
}

// ValidateObject verifies the specified object exists and satisfies the provided
// predicates.
func (cl *ClusterClient) ValidateObject(ctx context.Context, obj client.Object, p ...predicates.ObjectPredicate) error {
	cl.Helper()
	nn := types.NamespacedName{Name: obj.GetName(), Namespace: obj.GetNamespace()}
	cl.Logf("ValidateObject %T (%s)", obj, nn.String())
	if err := cl.client.Get(ctx, nn, obj); err != nil {
		return fmt.Errorf("ValidateObject %T (%s): %w", obj, nn.String(), err)
	}
	for _, predicate := range p {
		if err := predicate(obj); err != nil {
			return fmt.Errorf("ValidateObject %T (%s): %w", obj, nn.String(), err)
		}
	}
	return nil
}

// ValidateObjectNotFound verifies the specified object does not exist.
func (cl *ClusterClient) ValidateObjectNotFound(ctx context.Context, obj client.Object) error {
	cl.Helper()
	nn := types.NamespacedName{Name: obj.GetName(), Namespace: obj.GetNamespace()}
	cl.Logf("ValidateObjectNotFound %T (%s)", obj, nn.String())
	err := cl.client.Get(ctx, nn, obj)
	if err == nil { // object still exists - error
		return fmt.Errorf("ValidateObjectNotFound %T (%s): object still exists",
			obj, nn.String())
	} else if !k8serrors.IsNotFound(err) { // unexpected error
		return fmt.Errorf("ValidateObjectNotFound %T (%s): %w",
			obj, nn.String(), err)
	}
	return nil // happy path - object not found
}

// WaitForObject waits for the specified object to exist and satisfy the provided
// predicates.
func (cl *ClusterClient) WaitForObject(ctx context.Context, obj client.Object, p ...predicates.ObjectPredicate) error {
	cl.Helper()
	var cancel context.CancelFunc
	if _, ok := ctx.Deadline(); !ok {
		ctx, cancel = context.WithTimeout(ctx, DefaultTimeout)
		defer cancel()
	}
	start := time.Now()
	nn := types.NamespacedName{Name: obj.GetName(), Namespace: obj.GetNamespace()}
	defer func() {
		cl.Helper()
		cl.Logf("WaitForObject %T (%s) took %s", obj, nn, time.Since(start))
	}()
	var validationErr error
	for {
		select {
		case <-ctx.Done():
			return fmt.Errorf("timed out waiting for object: %w", validationErr)
		default:
			if validationErr = cl.ValidateObject(ctx, obj, p...); validationErr == nil {
				return nil
			}
			// Simple sleep for fixed duration (basic MVP)
			time.Sleep(time.Second)
		}
	}
}

// WaitForObjectNotFound waits for the specified object to not exist.
func (cl *ClusterClient) WaitForObjectNotFound(ctx context.Context, obj client.Object) error {
	cl.Helper()
	// Static 30 second timeout, this can be adjusted if needed
	timeoutCtx, cancel := context.WithTimeout(ctx, 30*time.Second)
	defer cancel()
	start := time.Now()
	nn := types.NamespacedName{Name: obj.GetName(), Namespace: obj.GetNamespace()}
	defer func() {
		cl.Helper()
		cl.Logf("WaitForObjectNotFound %T (%s) took %s", obj, nn, time.Since(start))
	}()
	var validationErr error
	for {
		select {
		case <-timeoutCtx.Done():
			return fmt.Errorf("timed out waiting for object: %w", validationErr)
		default:
			if validationErr = cl.ValidateObjectNotFound(timeoutCtx, obj); validationErr == nil {
				return nil
			}
			// Simple sleep for fixed duration (basic MVP)
			time.Sleep(time.Second)
		}
	}
}

// validateAgentSandboxInstallation verifies agent-sandbox system components are
// installed.
func (cl *ClusterClient) validateAgentSandboxInstallation(ctx context.Context) error {
	cl.Helper()
	// verify CRDs exist
	crds := []string{
		"sandboxes.agents.x-k8s.io",
		"sandboxclaims.extensions.agents.x-k8s.io",
		"sandboxtemplates.extensions.agents.x-k8s.io",
	}
	for _, name := range crds {
		crd := &apiextensionsv1.CustomResourceDefinition{}
		crd.Name = name
		if err := cl.ValidateObject(ctx, crd); err != nil {
			return fmt.Errorf("expected %T (%s) to exist: %w", crd, name, err)
		}
	}
	// verify agent-sandbox-system namespace exists
	ns := &corev1.Namespace{}
	ns.Name = "agent-sandbox-system"
	if err := cl.ValidateObject(ctx, ns); err != nil {
		return fmt.Errorf("expected %T (%s) to exist: %w", ns, ns.Name, err)
	}
	// verify agent-sandbox-controller exists
	ctrlNN := types.NamespacedName{
		Name:      "agent-sandbox-controller",
		Namespace: ns.Name,
	}
	ctrl := &appsv1.StatefulSet{}
	ctrl.Name = ctrlNN.Name
	ctrl.Namespace = ctrlNN.Namespace
	if err := cl.ValidateObject(ctx, ctrl); err != nil {
		return fmt.Errorf("expected %T (%s) to exist: %w", ctrl, ctrlNN.String(), err)
	}
	return nil
}

<<<<<<< HEAD
func (cl *ClusterClient) Apply(ctx context.Context, namespace string, manifest string) {
	tempDir := cl.T.TempDir()
	manifestPath := filepath.Join(tempDir, "manifest.yaml")
	if err := os.WriteFile(manifestPath, []byte(manifest), 0644); err != nil {
		cl.T.Fatalf("failed to write manifest file %q: %v", manifestPath, err)
	}
	cmd := exec.CommandContext(ctx, "kubectl", "apply", "-f", manifestPath, "-n", namespace)
	cmd.Stdout = os.Stdout
	cmd.Stderr = os.Stderr
	if err := cmd.Run(); err != nil {
		cl.T.Fatalf("failed to apply manifest %q: %v", manifestPath, err)
	}
}

var sandboxGVK = schema.GroupVersionKind{
	Group:   "agents.x-k8s.io",
	Version: "v1alpha1",
	Kind:    "Sandbox",
}

var sandboxTemplateGVK = schema.GroupVersionKind{
	Group:   "extensions.agents.x-k8s.io",
	Version: "v1alpha1",
	Kind:    "SandboxTemplate",
}

var sandboxWarmpoolGVK = schema.GroupVersionKind{
	Group:   "extensions.agents.x-k8s.io",
	Version: "v1alpha1",
	Kind:    "SandboxWarmPool",
}

func (cl *ClusterClient) RESTConfig() *rest.Config {
	return cl.restConfig
}

func (cl *ClusterClient) CreateTempNamespace(ctx context.Context, name string) {
	ns := &unstructured.Unstructured{}
	ns.SetAPIVersion("v1")
	ns.SetKind("Namespace")
	ns.SetName(name)

	if err := cl.CreateWithCleanup(ctx, ns); err != nil {
		cl.T.Fatalf("failed to create namespace %q: %v", name, err)
	}
}

func (cl *ClusterClient) PortForward(ctx context.Context, pod types.NamespacedName, localPort, remotePort int) {
	log := klog.FromContext(ctx)

=======
func (cl *ClusterClient) PortForward(ctx context.Context, pod types.NamespacedName, localPort, remotePort int) error {
	cl.Helper()
>>>>>>> 02f2ea40
	// Set up a port-forward to the Chrome Debug Port
	portForward := exec.CommandContext(ctx, "kubectl", "-n", pod.Namespace,
		"port-forward", "pod/"+pod.Name, fmt.Sprintf("%d:%d", localPort, remotePort))
	cl.Logf("starting port-forward: %s", portForward.String())
	var stdout bytes.Buffer
	var stderr bytes.Buffer
	portForward.Stdout = io.MultiWriter(os.Stdout, &stdout)
	portForward.Stderr = io.MultiWriter(os.Stderr, &stderr)
	if err := portForward.Start(); err != nil {
		return fmt.Errorf("failed to start port-forward: %w", err)
	}

	stopProcess := func() {
		if portForward.ProcessState != nil {
			if portForward.ProcessState.Exited() {
				return
			}
		}
		cl.Log("killing port-forward")
		if err := portForward.Process.Kill(); err != nil {
			cl.Errorf("failed to kill port-forward: %s", err)
		}
	}
	cl.T.Cleanup(stopProcess)

	go func() {
		cl.Helper()
		if err := portForward.Wait(); err != nil {
			cl.Logf("port-forward exited with error: %s", err)
		} else {
			cl.Log("port-forward exited")
		}
	}()

	// There is a delay after starting the process before it starts listening.
	// Wait for the "Forwarding from" message
	for {
		if portForward.ProcessState != nil {
			if portForward.ProcessState.Exited() {
				return fmt.Errorf("port-forward process exited unexpectedly: stdout=%q stderr=%q", stdout.String(), stderr.String())
			}
		}

		// Check stdout for the "Forwarding from" message
		if strings.Contains(stdout.String(), "Forwarding from") {
			cl.Logf("port-forward is ready\nstdout: %s\nstderr: %s", stdout.String(), stderr.String())
			break
		}
		time.Sleep(5 * time.Millisecond)
	}
<<<<<<< HEAD
}

func (cl *ClusterClient) WaitForSandboxReady(ctx context.Context, sandboxID types.NamespacedName) error {
	sandbox := &unstructured.Unstructured{}
	sandbox.SetGroupVersionKind(sandboxGVK)
	sandbox.SetName(sandboxID.Name)
	sandbox.SetNamespace(sandboxID.Namespace)

	if err := cl.WaitForObject(ctx, sandbox, predicates.ReadyConditionIsTrue); err != nil {
		cl.T.Fatalf("waiting for sandbox to be ready: %v", err)
		return err
	}
	return nil
}

func (cl *ClusterClient) WaitForWarmPoolReady(ctx context.Context, sandboxWarmpoolID types.NamespacedName, expectedReplicas int) error {
	cl.Helper()
	log := klog.FromContext(ctx)
	log.Info("Waiting for SandboxWarmPool Pods to be ready", "warmpoolID", sandboxWarmpoolID, "expectedReplicas", expectedReplicas)

	// Get the SandboxWarmPool object to access its UID
	warmpool := &unstructured.Unstructured{}
	warmpool.SetGroupVersionKind(sandboxWarmpoolGVK)
	if err := cl.client.Get(ctx, sandboxWarmpoolID, warmpool); err != nil {
		cl.T.Fatalf("Failed to get SandboxWarmPool %s: %v", sandboxWarmpoolID, err)
		return err
	}
	warmpoolUID := warmpool.GetUID()

	err := wait.PollUntilContextTimeout(ctx, 2*time.Second, 1*time.Minute, true, func(ctx context.Context) (bool, error) {
		podList := &corev1.PodList{}
		// List all pods in the namespace
		err := cl.client.List(ctx, podList, client.InNamespace(sandboxWarmpoolID.Namespace))
		if err != nil {
			log.Error(err, "Failed to list pods in namespace", "namespace", sandboxWarmpoolID.Namespace)
			return false, nil // Continue polling
		}

		readyCount := 0
		var foundPods []string
		for _, pod := range podList.Items {
			isOwned := false
			for _, ownerRef := range pod.GetOwnerReferences() {
				if ownerRef.Kind == "SandboxWarmPool" && ownerRef.UID == warmpoolUID {
					isOwned = true
					break
				}
			}

			if isOwned {
				foundPods = append(foundPods, pod.Name)
				if err := predicates.ReadyConditionIsTrue(&pod); err == nil {
					readyCount++
				}
			}
		}

		log.Info("WarmPool pod status", "warmpoolID", sandboxWarmpoolID, "foundOwned", len(foundPods), "ready", readyCount, "want", expectedReplicas, "pods", foundPods)

		if readyCount >= expectedReplicas {
			log.Info("SandboxWarmPool is ready", "warmpoolID", sandboxWarmpoolID)
			return true, nil // Done
		}
		return false, nil // Continue polling
	})

	if err != nil {
		cl.T.Fatalf("Timed out waiting for SandboxWarmPool %s to have %d ready pods: %v", sandboxWarmpoolID.String(), expectedReplicas, err)
		return err
	}
	return nil
}

func (cl *ClusterClient) GetSandboxTemplate(ctx context.Context, templateID types.NamespacedName) *unstructured.Unstructured {
	log := klog.FromContext(ctx)
	template := &unstructured.Unstructured{}
	template.SetGroupVersionKind(sandboxTemplateGVK)
	template.SetName(templateID.Name)
	template.SetNamespace(templateID.Namespace)

	if err := cl.client.Get(ctx, templateID, template); err != nil {
		if k8serrors.IsNotFound(err) {
			log.Info("SandboxTemplate not found", "templateID", templateID)
			return nil
		}
		cl.T.Fatalf("failed to get SandboxTemplate %s: %v", templateID, err)
	}
	return template
}

func (cl *ClusterClient) GetSandbox(ctx context.Context, sandboxID types.NamespacedName) *unstructured.Unstructured {
	sandbox := &unstructured.Unstructured{}
	sandbox.SetGroupVersionKind(sandboxGVK)
	sandbox.SetName(sandboxID.Name)
	sandbox.SetNamespace(sandboxID.Namespace)

	if err := cl.client.Get(ctx, sandboxID, sandbox); err != nil {
		cl.T.Fatalf("failed to get Sandbox %s: %v", sandboxID, err)
	}
	return sandbox
=======
	return nil
>>>>>>> 02f2ea40
}<|MERGE_RESOLUTION|>--- conflicted
+++ resolved
@@ -30,12 +30,6 @@
 	apiextensionsv1 "k8s.io/apiextensions-apiserver/pkg/apis/apiextensions/v1"
 	k8serrors "k8s.io/apimachinery/pkg/api/errors"
 	"k8s.io/apimachinery/pkg/types"
-<<<<<<< HEAD
-	"k8s.io/apimachinery/pkg/util/wait"
-	"k8s.io/client-go/rest"
-	"k8s.io/klog/v2"
-=======
->>>>>>> 02f2ea40
 	"sigs.k8s.io/agent-sandbox/test/e2e/framework/predicates"
 	"sigs.k8s.io/controller-runtime/pkg/client"
 )
@@ -212,61 +206,8 @@
 	return nil
 }
 
-<<<<<<< HEAD
-func (cl *ClusterClient) Apply(ctx context.Context, namespace string, manifest string) {
-	tempDir := cl.T.TempDir()
-	manifestPath := filepath.Join(tempDir, "manifest.yaml")
-	if err := os.WriteFile(manifestPath, []byte(manifest), 0644); err != nil {
-		cl.T.Fatalf("failed to write manifest file %q: %v", manifestPath, err)
-	}
-	cmd := exec.CommandContext(ctx, "kubectl", "apply", "-f", manifestPath, "-n", namespace)
-	cmd.Stdout = os.Stdout
-	cmd.Stderr = os.Stderr
-	if err := cmd.Run(); err != nil {
-		cl.T.Fatalf("failed to apply manifest %q: %v", manifestPath, err)
-	}
-}
-
-var sandboxGVK = schema.GroupVersionKind{
-	Group:   "agents.x-k8s.io",
-	Version: "v1alpha1",
-	Kind:    "Sandbox",
-}
-
-var sandboxTemplateGVK = schema.GroupVersionKind{
-	Group:   "extensions.agents.x-k8s.io",
-	Version: "v1alpha1",
-	Kind:    "SandboxTemplate",
-}
-
-var sandboxWarmpoolGVK = schema.GroupVersionKind{
-	Group:   "extensions.agents.x-k8s.io",
-	Version: "v1alpha1",
-	Kind:    "SandboxWarmPool",
-}
-
-func (cl *ClusterClient) RESTConfig() *rest.Config {
-	return cl.restConfig
-}
-
-func (cl *ClusterClient) CreateTempNamespace(ctx context.Context, name string) {
-	ns := &unstructured.Unstructured{}
-	ns.SetAPIVersion("v1")
-	ns.SetKind("Namespace")
-	ns.SetName(name)
-
-	if err := cl.CreateWithCleanup(ctx, ns); err != nil {
-		cl.T.Fatalf("failed to create namespace %q: %v", name, err)
-	}
-}
-
-func (cl *ClusterClient) PortForward(ctx context.Context, pod types.NamespacedName, localPort, remotePort int) {
-	log := klog.FromContext(ctx)
-
-=======
 func (cl *ClusterClient) PortForward(ctx context.Context, pod types.NamespacedName, localPort, remotePort int) error {
 	cl.Helper()
->>>>>>> 02f2ea40
 	// Set up a port-forward to the Chrome Debug Port
 	portForward := exec.CommandContext(ctx, "kubectl", "-n", pod.Namespace,
 		"port-forward", "pod/"+pod.Name, fmt.Sprintf("%d:%d", localPort, remotePort))
@@ -317,108 +258,5 @@
 		}
 		time.Sleep(5 * time.Millisecond)
 	}
-<<<<<<< HEAD
-}
-
-func (cl *ClusterClient) WaitForSandboxReady(ctx context.Context, sandboxID types.NamespacedName) error {
-	sandbox := &unstructured.Unstructured{}
-	sandbox.SetGroupVersionKind(sandboxGVK)
-	sandbox.SetName(sandboxID.Name)
-	sandbox.SetNamespace(sandboxID.Namespace)
-
-	if err := cl.WaitForObject(ctx, sandbox, predicates.ReadyConditionIsTrue); err != nil {
-		cl.T.Fatalf("waiting for sandbox to be ready: %v", err)
-		return err
-	}
-	return nil
-}
-
-func (cl *ClusterClient) WaitForWarmPoolReady(ctx context.Context, sandboxWarmpoolID types.NamespacedName, expectedReplicas int) error {
-	cl.Helper()
-	log := klog.FromContext(ctx)
-	log.Info("Waiting for SandboxWarmPool Pods to be ready", "warmpoolID", sandboxWarmpoolID, "expectedReplicas", expectedReplicas)
-
-	// Get the SandboxWarmPool object to access its UID
-	warmpool := &unstructured.Unstructured{}
-	warmpool.SetGroupVersionKind(sandboxWarmpoolGVK)
-	if err := cl.client.Get(ctx, sandboxWarmpoolID, warmpool); err != nil {
-		cl.T.Fatalf("Failed to get SandboxWarmPool %s: %v", sandboxWarmpoolID, err)
-		return err
-	}
-	warmpoolUID := warmpool.GetUID()
-
-	err := wait.PollUntilContextTimeout(ctx, 2*time.Second, 1*time.Minute, true, func(ctx context.Context) (bool, error) {
-		podList := &corev1.PodList{}
-		// List all pods in the namespace
-		err := cl.client.List(ctx, podList, client.InNamespace(sandboxWarmpoolID.Namespace))
-		if err != nil {
-			log.Error(err, "Failed to list pods in namespace", "namespace", sandboxWarmpoolID.Namespace)
-			return false, nil // Continue polling
-		}
-
-		readyCount := 0
-		var foundPods []string
-		for _, pod := range podList.Items {
-			isOwned := false
-			for _, ownerRef := range pod.GetOwnerReferences() {
-				if ownerRef.Kind == "SandboxWarmPool" && ownerRef.UID == warmpoolUID {
-					isOwned = true
-					break
-				}
-			}
-
-			if isOwned {
-				foundPods = append(foundPods, pod.Name)
-				if err := predicates.ReadyConditionIsTrue(&pod); err == nil {
-					readyCount++
-				}
-			}
-		}
-
-		log.Info("WarmPool pod status", "warmpoolID", sandboxWarmpoolID, "foundOwned", len(foundPods), "ready", readyCount, "want", expectedReplicas, "pods", foundPods)
-
-		if readyCount >= expectedReplicas {
-			log.Info("SandboxWarmPool is ready", "warmpoolID", sandboxWarmpoolID)
-			return true, nil // Done
-		}
-		return false, nil // Continue polling
-	})
-
-	if err != nil {
-		cl.T.Fatalf("Timed out waiting for SandboxWarmPool %s to have %d ready pods: %v", sandboxWarmpoolID.String(), expectedReplicas, err)
-		return err
-	}
-	return nil
-}
-
-func (cl *ClusterClient) GetSandboxTemplate(ctx context.Context, templateID types.NamespacedName) *unstructured.Unstructured {
-	log := klog.FromContext(ctx)
-	template := &unstructured.Unstructured{}
-	template.SetGroupVersionKind(sandboxTemplateGVK)
-	template.SetName(templateID.Name)
-	template.SetNamespace(templateID.Namespace)
-
-	if err := cl.client.Get(ctx, templateID, template); err != nil {
-		if k8serrors.IsNotFound(err) {
-			log.Info("SandboxTemplate not found", "templateID", templateID)
-			return nil
-		}
-		cl.T.Fatalf("failed to get SandboxTemplate %s: %v", templateID, err)
-	}
-	return template
-}
-
-func (cl *ClusterClient) GetSandbox(ctx context.Context, sandboxID types.NamespacedName) *unstructured.Unstructured {
-	sandbox := &unstructured.Unstructured{}
-	sandbox.SetGroupVersionKind(sandboxGVK)
-	sandbox.SetName(sandboxID.Name)
-	sandbox.SetNamespace(sandboxID.Namespace)
-
-	if err := cl.client.Get(ctx, sandboxID, sandbox); err != nil {
-		cl.T.Fatalf("failed to get Sandbox %s: %v", sandboxID, err)
-	}
-	return sandbox
-=======
-	return nil
->>>>>>> 02f2ea40
+	return nil
 }